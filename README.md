<<<<<<< HEAD
**DisSysLab (aka `dsl`)** is a lightweight framework where you build distributed programs as **graphs of plain Python callables**. Each node is just a function — often a call into a library such NumPy, SciPy, or OpenAI. Edges carry messages. Agents run concurrently.

DSL is designed for first-year undergrads. This is an early release. It will evolve and feedback is welcome.
=======
# 🕸️ DisSysLab — Build distributed apps by connecting functions

**DisSysLab (aka `dsl`)** is a lightweight teaching framework where you build distributed programs as **graphs of plain Python callables**. Each node is just a function — often a call into a familiar library (NumPy/SciPy, requests, OpenAI, etc.). Edges carry messages. Agents run concurrently.

DSL is designed for first-year undergrads. This is an early release. It will evolve and feedback is welcome.

---

## Core idea

- A **program is specified as directed graph** where nodes are agents and edges are message channels.
- An **agent is a callable**. It can be:
  - a pure Python function (`def f(x): ...`),
  - a class instance with `__call__`,
  - a thin wrapper around a **standard library** function (NumPy, SciPy, requests),
  - or a service call (e.g., OpenAI) behind a simple adapter.
  
- You don’t use concurrency primitives such as ***send***, ***receive***, and ***threads***.

```python
from dsl import network

def src():
   for i in range(10):              # zero-arg source → yields messages
    yield i

def double(x): return 2 * x     # transform
def show(x): print(x)           # sink

g = network([
  (src, double),
  (double, show),
])
g.run_network()
```

## 👉 Next
[Module 1. An introduction to dsl.](./modules/ch01_networks/README_1.md) 
>>>>>>> 87057b24
<|MERGE_RESOLUTION|>--- conflicted
+++ resolved
@@ -1,8 +1,3 @@
-<<<<<<< HEAD
-**DisSysLab (aka `dsl`)** is a lightweight framework where you build distributed programs as **graphs of plain Python callables**. Each node is just a function — often a call into a library such NumPy, SciPy, or OpenAI. Edges carry messages. Agents run concurrently.
-
-DSL is designed for first-year undergrads. This is an early release. It will evolve and feedback is welcome.
-=======
 # 🕸️ DisSysLab — Build distributed apps by connecting functions
 
 **DisSysLab (aka `dsl`)** is a lightweight teaching framework where you build distributed programs as **graphs of plain Python callables**. Each node is just a function — often a call into a familiar library (NumPy/SciPy, requests, OpenAI, etc.). Edges carry messages. Agents run concurrently.
@@ -41,4 +36,7 @@
 
 ## 👉 Next
 [Module 1. An introduction to dsl.](./modules/ch01_networks/README_1.md) 
->>>>>>> 87057b24
+
+**DisSysLab (aka `dsl`)** is a lightweight framework where you build distributed programs as **graphs of plain Python callables**. Each node is just a function — often a call into a library such NumPy, SciPy, or OpenAI. Edges carry messages. Agents run concurrently.
+
+DSL is designed for first-year undergrads. This is an early release. It will evolve and feedback is welcome.